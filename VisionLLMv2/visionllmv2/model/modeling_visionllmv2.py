"""
VisionLLMv2 model
"""

from dataclasses import dataclass
import json

import re
import torch
import torch.nn as nn
import torch.nn.functional as F
import torch.distributed as dist
from torch.nn import CrossEntropyLoss
from typing import List, Optional, Tuple, Union, Dict, Any
import itertools

from transformers.utils import logging, ModelOutput
from transformers import LlamaModel, LlamaForCausalLM
from transformers.modeling_outputs import BaseModelOutputWithPast, CausalLMOutputWithPast
from transformers import AutoConfig, AutoModel, \
    PretrainedConfig, PreTrainedModel, CLIPVisionModel, CLIPImageProcessor
from peft import get_peft_config, get_peft_model, LoraConfig, TaskType

# vision / llm
from .internvit.modeling_intern_vit import InternVisionModel
from .internlm2.modeling_internlm2 import InternLM2ForCausalLM

# det/grd/seg
from .grounding_dino.modeling_ov_grounding_dino_mask_dn import GroundingDinoObjectDetectionOutput
from .grounding_dino.modeling_ov_grounding_dino_mask_dn import OVGroundingDinoForObjectDetection

# pose
from .unipose.modeling_unipose import UniPose
from .unipose.modeling_unipose import UniPoseOutput

# gen/edit
from .stable_diffusion.modeling_sd import StableDiffusionWithLLMEmb, StableDiffusionWithLLMEmbOutput
from .instruct_pix2pix.modeling_instruct_pix2pix import InstructPix2PixWithLLMEmb, InstructPix2PixWithLLMEmbOutput

from ..constant import IGNORE_INDEX, DEFAULT_TOKENS
from ..util.box_ops import box_cxcywh_to_xyxy
from ..util.misc import nested_tensor_from_tensor_list

from visionllmv2.train.llama_flash_attn_monkey_patch import replace_llama_attn_with_flash_attn
from visionllmv2.train.llama_forward_monkey_patch import replace_llama_rmsnorm_with_fused_rmsnorm, replace_llama_forward_with_custom_forward

from .configuration_visionllmv2 import VisionLLMv2Config
from .region_encoder import RegionEncoder

replace_llama_rmsnorm_with_fused_rmsnorm()
# replace_llama_forward_with_custom_forward()  

logger = logging.get_logger(__name__)


@dataclass
class VisionLLMv2ModelOutput(ModelOutput):
    """
    Class defining the outputs of [`VisionLLMv2`].
    """
    # CausalLMOutputWithPast
    loss: Optional[torch.FloatTensor] = None
    logits: torch.FloatTensor = None
    past_key_values: Optional[Tuple[Tuple[torch.FloatTensor]]] = None
    hidden_states: Optional[Tuple[torch.FloatTensor]] = None
    attentions: Optional[Tuple[torch.FloatTensor]] = None

    # -------------------- atom tools --------------------------
    loss_gdino: Optional[torch.FloatTensor] = None
    gdino_outputs: Optional[GroundingDinoObjectDetectionOutput] = None

    loss_unipose: Optional[torch.FloatTensor] = None
    unipose_outputs: Optional[UniPoseOutput] = None

    loss_sd: Optional[torch.FloatTensor] = None
    sd_outputs: Optional[StableDiffusionWithLLMEmbOutput] = None

    loss_ip2p: Optional[torch.FloatTensor] = None
    ip2p_outputs: Optional[InstructPix2PixWithLLMEmbOutput] = None



class VisionLLMv2PreTrainedModel(PreTrainedModel):
    """
    An abstract class to handle weights initialization and a simple interface for downloading and loading pretrained
    models.
    """

    config_class = VisionLLMv2Config
    base_model_prefix = "visionllmv2"
    supports_gradient_checkpointing = True

    def _init_weights(self, module):
        """Initialize the weights"""
        if isinstance(module, nn.Linear):
            module.weight.data.normal_(mean=0.0, std=0.02)
            if hasattr(module, "bias") and module.bias is not None:
                module.bias.data.zero_()
        elif isinstance(module, nn.LayerNorm):
            module.bias.data.zero_()
            module.weight.data.fill_(1.0)
        elif isinstance(module, nn.Linear) and module.bias is not None:
            module.bias.data.zero_()

    def _set_gradient_checkpointing(self, module, value=False):
        if hasattr(module, "gradient_checkpointing"):
            module.gradient_checkpointing = value
        # if isinstance(module, CLIPVisionModel):
        #     module.gradient_checkpointing = value
        # if isinstance(module, LlamaModel):
        #     module.gradient_checkpointing = value



class VisionLLMv2Model(VisionLLMv2PreTrainedModel):
    config_class = VisionLLMv2Config
    supports_gradient_checkpointing = True

    def __init__(self, config: VisionLLMv2Config, 
                vis_encoder=None, llm=None, 
                tokenizer=None,
                # ----------- atom tools ----------------
                gdino=None, unipose=None,
                sd=None, ip2p=None
        ):
        super().__init__(config)

        # vis encoder and llm
        if vis_encoder is not None:
            self.vis_encoder = vis_encoder
        else:
            if config.vis_encoder_config.architectures == ['InternVisionModel']:
                self.vis_encoder = InternVisionModel(config.vis_encoder_config)
            else:
                self.vis_encoder = CLIPVisionModel(config.vis_encoder_config)

        if llm is not None:
            self.llm = llm
        else:
            if config.llm_config.architectures == ['InternLM2ForCausalLM']:
                self.llm = InternLM2ForCausalLM(config.llm_config)
            else:
                self.llm = LlamaForCausalLM(config.llm_config)

        # wrap lora for llm
        if config.use_llm_lora:
            self.wrap_llm_lora()

        # build region encoder
        self.use_region_encoder = config.use_region_encoder
        if config.use_region_encoder:
            self.build_region_encoder()

        # tokenizer
        self.tokenizer = tokenizer

        self.use_pixelshuffle = config.use_pixelshuffle

        # vl bridge
        self.v_hidden_size = self.vis_encoder.config.hidden_size   # 1024
        self.l_hidden_size = self.llm.config.hidden_size           # 4096
        vl_bridge_type = getattr(config, 'vl_bridge_type', 'linear')
        v_hidden_size = self.v_hidden_size * 4 if self.use_pixelshuffle else self.v_hidden_size
        if vl_bridge_type == "linear":
            self.vl_bridge = nn.Linear(v_hidden_size, self.l_hidden_size)
        elif vl_bridge_type == 'internvl_mlp' or vl_bridge_type == 'internvl':
            self.vl_bridge = nn.Sequential(
                nn.LayerNorm(v_hidden_size),
                nn.Linear(v_hidden_size, self.l_hidden_size),
                nn.GELU(),
                nn.Linear(self.l_hidden_size, self.l_hidden_size)
            )
        else:
            mlp_gelu_match = re.match(r'^mlp(\d+)x_gelu*', vl_bridge_type)
            if mlp_gelu_match:
                mlp_depth = int(mlp_gelu_match.group(1))
                modules = []
                modules.append(nn.Linear(v_hidden_size, self.l_hidden_size))
                for _ in range(1, mlp_depth):
                    modules.append(nn.GELU())
                    modules.append(nn.Linear(self.l_hidden_size, self.l_hidden_size))
                self.vl_bridge = nn.Sequential(*modules)
            else:
                raise NotImplementedError(f"{vl_bridge_type} not supported yet.")
        if config.pretrained_vl_bridge is not None:
            def get_w(weights, keyword):
                return {k.split(keyword + '.')[1]: v for k, v in weights.items() if keyword in k}
            print("Load vl_bridge weights from {}.".format(config.pretrained_vl_bridge))
            vl_bridge_weights = torch.load(config.pretrained_vl_bridge, map_location='cpu')
            self.vl_bridge.load_state_dict(get_w(vl_bridge_weights, 'vl_bridge'), strict=True)

        # ------------------------ atom tools -------------------------------
        self.use_gdino = config.use_gdino
        if self.use_gdino:
            if gdino is not None:
                self.gdino = gdino
            else:
                self.gdino = OVGroundingDinoForObjectDetection(config.gdino_config)

        self.use_unipose = config.use_unipose
        if self.use_unipose:
            if unipose is not None:
                self.unipose = unipose
            else:
                self.unipose = UniPose(config.unipose_config)

        self.use_sd = config.use_sd
        if self.use_sd:
            if sd is not None:
                self.sd = sd
            else:
                self.sd = StableDiffusionWithLLMEmb(config.sd_config)

        self.use_ip2p = config.use_ip2p
        if self.use_ip2p:
            if ip2p is not None:
                self.ip2p = ip2p
            else:
                self.ip2p = InstructPix2PixWithLLMEmb(config.ip2p_config)

        # emb_embeddings
        self.num_embs = config.num_embs
        self.num_embs_gen = config.num_embs_gen
        self.emb_embeddings_det = nn.Embedding(self.num_embs, self.l_hidden_size)
        self.emb_embeddings_pose = nn.Embedding(self.num_embs, self.l_hidden_size)
        self.emb_embeddings_gen = nn.Embedding(self.num_embs_gen, self.l_hidden_size)
        self.emb_embeddings_edit = nn.Embedding(self.num_embs_gen, self.l_hidden_size)
        

        # self.post_init()

    def init_special_token_ids(self, tokenizer):
        self.pad_token_id = tokenizer.pad_token_id
        self.img_token_id = tokenizer.convert_tokens_to_ids([DEFAULT_TOKENS['img']])[0]  # <image>
        self.imp_token_id = tokenizer.convert_tokens_to_ids([DEFAULT_TOKENS['imp']])[0]  # <im_patch>
        self.reg_token_id = tokenizer.convert_tokens_to_ids([DEFAULT_TOKENS['reg']])[0]  # <region>
        self.emb_token_id = tokenizer.convert_tokens_to_ids([DEFAULT_TOKENS['emb']])[0]  # start token id of embs
        # atom tools id
        self.det_tool_id = tokenizer.convert_tokens_to_ids([DEFAULT_TOKENS['det']])[0]
        self.grd_tool_id = tokenizer.convert_tokens_to_ids([DEFAULT_TOKENS['grd']])[0]
        self.seg_tool_id = tokenizer.convert_tokens_to_ids([DEFAULT_TOKENS['seg']])[0]
        self.pose_tool_id = tokenizer.convert_tokens_to_ids([DEFAULT_TOKENS['pose']])[0]
        self.gen_tool_id = tokenizer.convert_tokens_to_ids([DEFAULT_TOKENS['gen']])[0]
        self.edit_tool_id = tokenizer.convert_tokens_to_ids([DEFAULT_TOKENS['edit']])[0]
        return 
    
    def build_region_encoder(self):
        embed_dim = self.vis_encoder.config.hidden_size  # 1024
        out_dim = self.llm.config.hidden_size            # 4096
        patch_size = self.vis_encoder.config.patch_size
        self.region_encoder = RegionEncoder(hidden_dim=256, embed_dim=embed_dim, out_dim=out_dim, 
                                patch_size=patch_size, mask_pool_type='grid_sample')


    def wrap_llm_lora(self, r=32, lora_alpha=64, lora_dropout=0.05):
        if self.config.llm_config.architectures == ['InternLM2ForCausalLM']:
            lora_config = LoraConfig(
                task_type=TaskType.CAUSAL_LM,
                target_modules=["wqkv", "wo", "w2", "w3"],
                inference_mode=False,
                r=r, 
                lora_alpha=lora_alpha,
                lora_dropout=lora_dropout
            )
        else:  # llama
            lora_config = LoraConfig(
                task_type=TaskType.CAUSAL_LM,
                target_modules=["q_proj", "k_proj", "v_proj", "o_proj",
                                "mlp.down_proj", "mlp.up_proj"],
                inference_mode=False,
                r=r, 
                lora_alpha=lora_alpha,
                lora_dropout=lora_dropout
            )
        self.llm = get_peft_model(self.llm, lora_config)
        # input/output_embeddings requires grad
        self.llm.get_input_embeddings().weight.requires_grad_(True)
        self.llm.get_output_embeddings().weight.requires_grad_(True)
        self.llm.print_trainable_parameters()


    def _freeze_params(self, module):
        for param in module.parameters():
            param.requires_grad_(False)

    def freeze_vis_encoder(self):
        self.vis_encoder.requires_grad_(False)

    def freeze_llm(self):
        self.llm.requires_grad_(False)

    def freeze_vl_bridge(self):
        self.vl_bridge.requires_grad_(False)

    def freeze_region_encoder(self):
        if getattr(self, 'region_encoder', None) is not None:
            self.region_encoder.requires_grad_(False)

    def freeze_emb_embeddings(self):
        self.emb_embeddings_det.requires_grad_(False)
        self.emb_embeddings_pose.requires_grad_(False)
        self.emb_embeddings_gen.requires_grad_(False)
        self.emb_embeddings_edit.requires_grad_(False)

    def get_vis_encoder(self):
        return getattr(self, 'vis_encoder', None)

    def get_llm(self):
        return getattr(self, 'llm', None)

    def get_vl_bridge(self):
        return getattr(self, 'vl_bridge', None)
    
    def get_region_encoder(self):
        return getattr(self, 'region_encoder', None)

    # --------------------- atom tools -------------------
    def get_gdino(self):
        return getattr(self, 'gdino', None)
    
    def freeze_gdino(self):
        if getattr(self, 'gdino', None) is not None:
            self.gdino.requires_grad_(False)

    def get_unipose(self):
        return getattr(self, 'unipose', None)
    
    def freeze_unipose(self):
        if getattr(self, 'unipose', None) is not None:
            self.unipose.requires_grad_(False)

    def get_sd(self):
        return getattr(self, 'sd', None)
    
    def freeze_sd(self):
        if getattr(self, 'sd', None) is not None:
            self.sd.requires_grad_(False)

    def get_ip2p(self):
        return getattr(self, 'ip2p', None)
    
    def freeze_ip2p(self):
        if getattr(self, 'ip2p', None) is not None:
            self.ip2p.requires_grad_(False)

    @staticmethod
    def _reorder_cache(past_key_values, beam_idx):
        reordered_past = ()
        for layer_past in past_key_values:
            reordered_past += (
                tuple(past_state.index_select(0, beam_idx.to(past_state.device)) for past_state in layer_past),
            )
        return reordered_past

    def prepare_inputs_for_generation(
            self,
            input_ids,
            past_key_values=None,
            attention_mask=None,
            inputs_embeds=None,
            **kwargs):

        if past_key_values:
            input_ids = input_ids[:, -1:]

        # if `inputs_embeds` are passed, we only want to use them in the 1st generation step
        if inputs_embeds is not None and past_key_values is None:
            model_inputs = {"inputs_embeds": inputs_embeds}
        else:  # for the following geration steps
            model_inputs = {"input_ids": input_ids}

        model_inputs.update({
            "past_key_values": past_key_values,
            "attention_mask": attention_mask,
            "use_cache": kwargs.get("use_cache"),
            "images": kwargs.get("images", None),
            "regions": kwargs.get("regions", None),  
        })
        return model_inputs

    def pixel_shuffle(self, x, scale_factor=0.5):
        n, w, h, c = x.size()
        # N, W, H, C --> N, W, H * scale, C // scale
        x = x.view(n, w, int(h * scale_factor), int(c / scale_factor))
        # N, W, H * scale, C // scale --> N, H * scale, W, C // scale
        x = x.permute(0, 2, 1, 3).contiguous()
        # N, H * scale, W, C // scale --> N, H * scale, W * scale, C // (scale ** 2)
        x = x.view(n, int(h * scale_factor), int(w * scale_factor),
                   int(c / (scale_factor * scale_factor)))
        # N,  W * scale, H * scale,  C // (scale ** 2)
        x = x.permute(0, 2, 1, 3).contiguous()
        return x

    def forward(
            self,
            input_ids: torch.LongTensor = None,
            inputs_embeds: Optional[torch.FloatTensor] = None,
            labels: Optional[torch.LongTensor] = None,
            attention_mask: Optional[torch.Tensor] = None,
            images: Optional[list] = None,   # 'pad': [bs, 3, h, w], 'anyres': list[tensor], bs x [1 + n_split, 3, h, w]
            regions: Optional[list] = None,  # this is for region referring or visual prompt location. List[tensor], bs x [n_region, h, w], 0-1 mask.
            num_splits: Optional[List] = None,  # list[list[int]]: bs x n_image x [n_split], used when using mmic data
            # ----------------------------------
            images_aug: Optional[list] = None,
            targets: Optional[list] = None,
            img_metas: Optional[list] = None,
            # ----------------------------------
            input_images: Optional[list] = None,  # [bs, 3, h, w]
            output_images: Optional[list] = None, # [bs, 3, h, w]
            captions: Optional[list] = None,      # list[str]
            # ----------------------------------
            past_key_values: Optional[List[torch.FloatTensor]] = None,
            use_cache: Optional[bool] = False,
            output_attentions: Optional[bool] = False,
            output_hidden_states: Optional[bool] = False,
            return_dict: Optional[bool] = False,
    ) -> Union[Tuple, VisionLLMv2ModelOutput]:
        # TODO beautify (init images_pos within forward)
        if inputs_embeds is None:
            inputs_embeds = self.llm.get_input_embeddings()(input_ids)
        
        # ------------------------------------------------------------
        # NOTE: special operation for the [emb] tokens, this works well for both train and generation (use_cache=True)
        # replace with tool emb_embeddings
        # and concat emb ids after special tool ids
        if self.det_tool_id in input_ids[0] or self.seg_tool_id in input_ids[0] or self.grd_tool_id in input_ids[0] or \
            self.pose_tool_id in input_ids[0] or self.gen_tool_id in input_ids[0] or self.edit_tool_id in input_ids[0]:
            if self.emb_token_id not in input_ids[0]:  # for generation, generate tokens 1 by 1
                gap_len, gap_len_gen = 0, 0
            else:   # for training, we have added the [EMB] tokens in the input_ids
                gap_len, gap_len_gen = self.num_embs, self.num_embs_gen
        emb_ids = torch.tensor([x for x in range(self.emb_token_id, self.emb_token_id + self.num_embs)], dtype=torch.long).to(input_ids.device)
        emb_embeddings_det = self.emb_embeddings_det.weight.unsqueeze(0).repeat(inputs_embeds.shape[0], 1, 1)    # [bs, num_embeds, c]
        emb_embeddings_pose = self.emb_embeddings_pose.weight.unsqueeze(0).repeat(inputs_embeds.shape[0], 1, 1)  # [bs, num_embeds, c]
        emb_ids_gen = self.emb_token_id * torch.ones(self.num_embs_gen, dtype=torch.long).to(input_ids.device)   
        emb_embeddings_gen = self.emb_embeddings_gen.weight.unsqueeze(0).repeat(inputs_embeds.shape[0], 1, 1)    # [bs, num_embs_gen, c]
        emb_embeddings_edit = self.emb_embeddings_edit.weight.unsqueeze(0).repeat(inputs_embeds.shape[0], 1, 1)  # [bs, num_embs_gen, c]
        new_inputs_embeds, new_input_ids = [], []
        # for each batch
        for cur_input_ids, cur_input_embeds, cur_emb_embeddings_det, cur_emb_embeddings_pose, cur_emb_embeddings_gen, cur_emb_embeddings_edit in zip(
                input_ids, inputs_embeds, emb_embeddings_det, emb_embeddings_pose, emb_embeddings_gen, emb_embeddings_edit):
            emb_start_pos_det = torch.where(cur_input_ids==self.det_tool_id)[0]
            emb_start_pos_seg = torch.where(cur_input_ids==self.seg_tool_id)[0]
            emb_start_pos_grd = torch.where(cur_input_ids==self.grd_tool_id)[0]
            emb_start_pos_det = torch.cat([emb_start_pos_det, emb_start_pos_seg, emb_start_pos_grd], dim=0) # using gdino
            emb_start_pos_pose = torch.where(cur_input_ids==self.pose_tool_id)[0]  # using unipose
            emb_start_pos_gen = torch.where(cur_input_ids==self.gen_tool_id)[0]    # using sd
            emb_start_pos_edit = torch.where(cur_input_ids==self.edit_tool_id)[0]  # using ip2p
            cur_new_input_ids = cur_input_ids
            cur_new_input_embeds = cur_input_embeds
            # using gdino
            for i, _start_pos in enumerate(emb_start_pos_det):
                # concat emb ids
                cur_new_input_ids = torch.cat(
                    [
                        cur_new_input_ids[: _start_pos + 1],
                        emb_ids,
                        cur_new_input_ids[_start_pos + gap_len + 1 :]
                    ], dim=0
                )
                # repalce with emb embeddings
                cur_new_input_embeds = torch.cat(
                    [
                        cur_new_input_embeds[: _start_pos + 1],
                        cur_emb_embeddings_det,
                        cur_new_input_embeds[_start_pos + gap_len + 1 :]
                    ], dim=0
                ).contiguous()  # replace with self.emb_embeddings
            # using unipose
            for i, _start_pos in enumerate(emb_start_pos_pose):
                # concat emb ids
                cur_new_input_ids = torch.cat(
                    [
                        cur_new_input_ids[: _start_pos + 1],
                        emb_ids,
                        cur_new_input_ids[_start_pos + gap_len + 1 :]
                    ], dim=0
                )
                # repalce with emb embeddings
                cur_new_input_embeds = torch.cat(
                    [
                        cur_new_input_embeds[: _start_pos + 1],
                        cur_emb_embeddings_pose,
                        cur_new_input_embeds[_start_pos + gap_len + 1 :]
                    ], dim=0
                ).contiguous()  # replace with self.emb_embeddings
            # using sd
            for i, _start_pos in enumerate(emb_start_pos_gen):
                # concat emb ids
                cur_new_input_ids = torch.cat(
                    [
                        cur_new_input_ids[: _start_pos + 1],
                        emb_ids_gen,
                        cur_new_input_ids[_start_pos + gap_len_gen + 1 :]
                    ], dim=0
                )
                # repalce with emb embeddings
                cur_new_input_embeds = torch.cat(
                    [
                        cur_new_input_embeds[: _start_pos + 1],
                        cur_emb_embeddings_gen,
                        cur_new_input_embeds[_start_pos + gap_len_gen + 1 :]
                    ], dim=0
                ).contiguous()  # replace with self.emb_embeddings
            # using ip2p
            for i, _start_pos in enumerate(emb_start_pos_edit):
                # concat emb ids
                cur_new_input_ids = torch.cat(
                    [
                        cur_new_input_ids[: _start_pos + 1],
                        emb_ids_gen,
                        cur_new_input_ids[_start_pos + gap_len_gen + 1 :]
                    ], dim=0
                )
                # repalce with emb embeddings
                cur_new_input_embeds = torch.cat(
                    [
                        cur_new_input_embeds[: _start_pos + 1],
                        cur_emb_embeddings_edit,
                        cur_new_input_embeds[_start_pos + gap_len_gen + 1 :]
                    ], dim=0
                ).contiguous()  # replace with self.emb_embeddings
            # assert cur_new_input_embeds.shape[0] == cur_input_embeds.shape[0]
            new_input_ids.append(cur_new_input_ids)
            new_inputs_embeds.append(cur_new_input_embeds)
        input_ids = torch.stack(new_input_ids, dim=0)
        inputs_embeds = torch.stack(new_inputs_embeds, dim=0)
        # --------------------------------------------------------
        # for generate
        if past_key_values is not None:  # following generation steps
            assert attention_mask.shape[0] == 1, "Only support bs=1 generation"
            past_length = past_key_values[0][0].shape[2]
            if attention_mask.shape[1] != past_length + 1:  # because having [emb] tokens hidden_states in the input_ids, pad
                add_length = past_length + 1 - attention_mask.shape[1]
                attention_mask = torch.cat(
                    [attention_mask, attention_mask.new_ones((attention_mask.shape[0], add_length))], dim=-1
                )
        else:  # useful for multi-round chat
            total_length = input_ids.shape[1]
            if attention_mask.shape[1] != total_length: 
                add_length = total_length - attention_mask.shape[1]
                attention_mask = torch.cat(
                    [attention_mask, attention_mask.new_ones((attention_mask.shape[0], add_length))], dim=-1
                )
        if past_key_values is not None:
            # having [emb] in this generation step
            if input_ids.shape[1] != 1:  
                if self.gen_tool_id in input_ids or self.edit_tool_id in input_ids:  # visual generation
                    attention_mask = torch.cat(
                        [attention_mask, attention_mask.new_ones((attention_mask.shape[0], self.num_embs_gen))], dim=-1
                    )
                else:  # visual perception
                    attention_mask = torch.cat(
                        [attention_mask, attention_mask.new_ones((attention_mask.shape[0], self.num_embs))], dim=-1
                    )
        # ------------------------------------------------------------

        # for the 1st step generation
        if past_key_values is None:
            with torch.no_grad():
                if type(images) == list:  # 'anyres'
                    images = [x.unsqueeze(0) if x.ndim == 3 else x for x in images] # list[tensor], bs x [n_split, 3, h , w]
                    split_sizes = [image.shape[0] for image in images]              # list[int]
                    concat_images = torch.cat([image for image in images], dim=0)   # [n_all_image_splits, 3, h, w]
                    image_forward_outs = self.vis_encoder(concat_images, output_hidden_states=True) 
                else:  # 'pad'
                    # here images: after clip preprocess, [b, 3, h, w]
                    image_forward_outs = self.vis_encoder(images, output_hidden_states=True)  
                select_hidden_state_layer = getattr(self.config, "vis_output_layer", -2)
                select_hidden_state = image_forward_outs.hidden_states[select_hidden_state_layer]
                image_features_ori = select_hidden_state[:, 1:].to(self.llm.dtype)  # [bs, img_len, 1024] or [n_all_image_splits, img_len, 1024]
            
            # pixel shuffle
            if self.use_pixelshuffle:
                h = w = int(image_features_ori.shape[1] ** 0.5)
                image_features_ori = image_features_ori.reshape(image_features_ori.shape[0], h, w, -1)
                image_features_ori = self.pixel_shuffle(image_features_ori, scale_factor=0.5)
                image_features_ori = image_features_ori.reshape(image_features_ori.shape[0], -1, image_features_ori.shape[-1])
            image_features = self.vl_bridge(image_features_ori).to(inputs_embeds.dtype)  # [bs, img_len, 4096] or [n_all_image_splits, img_len, 4096]

            # replace image patch token for multi-modal/nlp datasets
            B, L, C = inputs_embeds.shape 
            inputs_embeds = inputs_embeds.reshape(B * L, C)
            selected = input_ids == self.imp_token_id             
            has_image = selected.sum(-1) != 0                   
            if type(images) == list:
                has_image = [has_image[i][None].repeat(split_sizes[i]) for i in range(B)]
                has_image = torch.cat(has_image, dim=0)
            selected = selected.reshape(-1)                           # [B*L]
            # handle interleaved data when num(<images>) != num(images)
            try:
                vit_embeds = image_features[has_image].reshape(-1, C)
                inputs_embeds[selected] = inputs_embeds[selected] * 0.0 + vit_embeds
                ignore_flag = False
            except Exception as e:
                vit_embeds = image_features[has_image].reshape(-1, C) 
                print(f'warning: {e}, inputs_embeds[selected].shape={inputs_embeds[selected].shape}, '
                  f'vit_embeds.shape={vit_embeds.shape}')
                n_selected_token = selected.sum()
                n_vit_token = vit_embeds.shape[0]
                vit_embeds = vit_embeds.repeat(n_selected_token // n_vit_token, 1) if n_selected_token > n_vit_token \
                                else vit_embeds[:n_vit_token]
                inputs_embeds[selected] = inputs_embeds[selected] * 0.0  + vit_embeds
                ignore_flag = True
            inputs_embeds = inputs_embeds.reshape(B, L, C)


            # deal with region/non-region data joint train with zero2/3
            if self.use_region_encoder:
                if regions is not None:   # region data, list[tensor], bs x [n_region, h, w]
                    # concat regions in the batch dimension
                    # regions: list[tensor], bs x [n_region, h, w]
                    num_regions = [len(regions_per_batch) for regions_per_batch in regions]      
                    all_regions = [regions_per_batch[:, None] for regions_per_batch in regions] 
                    all_regions = torch.cat(all_regions, dim=0)  
                    # deal with model.generate() when num_beams > 1
                    num_beams = len(images) // len(regions)
                    if num_beams > 1:
                        num_regions = num_regions * num_beams
                        all_regions = all_regions.repeat(num_beams, 1, 1, 1)
<<<<<<< HEAD
                    #########################################################
                    # all_images
                    # repeat image and image_features, [bs, 3, h, w], [bs, 1024, c]
                    if num_splits is not None:  # mmic-data
                        all_images = []
                        for i, (images_per_batch, num_splits_per_batch) in enumerate(zip(images, num_splits)):
                            # image_per_batch: [n_images_and_splits, 3, h, w]
                            # num_splits_per_batch: list[int]
                            cumu_num_splits_per_batch = list(itertools.accumulate(num_splits_per_batch))
                            cumu_num_splits_per_batch = [x-1 for x in cumu_num_splits_per_batch] # start from 0
                            cumu_num_splits_per_batch = torch.as_tensor(cumu_num_splits_per_batch, dtype=torch.long, device=input_ids.device)
                            images_per_batch = images_per_batch[cumu_num_splits_per_batch]  # [n_images, 3, h, w]
                            images_per_batch = images_per_batch[:num_regions[i]]  # [n_region, 3, h, w], mmic-data, len(images)==len(regions) in a sample
                            all_images.append(images_per_batch)
                    else:
                        if type(images) == list:  # 'anyres', last split is the global image
                                all_images = [images[i][-1][None].repeat_interleave(num_regions[i], dim=0) for i in range(len(images))]
                        else:  # 'pad'
                            all_images = [images[i][None].repeat_interleave(num_regions[i], dim=0) for i in range(len(images))]  # list[tensor], bs x [n_region, 3, h, w]
                    all_images = torch.cat(all_images, dim=0)    # [n_all_regions, 3, h, w]
                    #########################################################
                    # all_image_features
                    # multi-scale of last 3 levels image features for region encoder
                    mlvl_image_features = image_forward_outs.hidden_states[-3:] 
                    if num_splits is not None:  # mmic-data
                        all_image_features = []
                        # for each level
                        for image_features_per_level in mlvl_image_features:  # [n_all_image_and_splits, 1 + img_len, 1024]
                            image_features_per_level = torch.split(image_features_per_level, split_sizes, dim=0)  # bs x [n_image_and_splits, 1 + img_len, 1024]
                            # for each batch
                            all_image_features_per_level = []
                            for i, (image_features_per_level_per_batch, num_splits_per_batch) in enumerate(zip(image_features_per_level, num_splits)):
                                # image_features_per_level_per_batch: [n_image_and_splits, 1 + img_len, 1024]
                                # num_splits_per_batch: list[int]
                                cumu_num_splits_per_batch = list(itertools.accumulate(num_splits_per_batch))
                                cumu_num_splits_per_batch = [x-1 for x in cumu_num_splits_per_batch] # start from 0
                                cumu_num_splits_per_batch = torch.as_tensor(cumu_num_splits_per_batch, dtype=torch.long, device=input_ids.device)
                                image_features_per_level_per_batch = image_features_per_level_per_batch[cumu_num_splits_per_batch, 1:] # [n_images, img_len, 1024]
                                image_features_per_level_per_batch = image_features_per_level_per_batch[:num_regions[i]] # [n_region, img_len, 1024], mmic-data, len(images)==len(regions)
                                all_image_features_per_level.append(image_features_per_level_per_batch)
                            all_image_features_per_level = torch.cat(all_image_features_per_level, dim=0)  # [n_all_regions, img_len, 1024]
                            all_image_features.append(all_image_features_per_level)
                    else:
                        if type(images) == list:  # 'anyres', last split is global image
                            new_mlvl_image_features = []
                            for image_features_per_level in mlvl_image_features:  # [n_all_image_splits, 1 + img_len, 1024]
                                image_features_per_level = torch.split(image_features_per_level, split_sizes, dim=0)  # bs x [n_image_splits, 1 + img_len, 1024]
                                image_features_per_level = [x[-1, 1:] for x in image_features_per_level]  
                                image_features_per_level = torch.stack(image_features_per_level, dim=0)  # [bs, img_len, 1024]
                                new_mlvl_image_features.append(image_features_per_level)  
                            mlvl_image_features = new_mlvl_image_features  # list[tensor], 3 x [bs, img_len, 1024]
                            del new_mlvl_image_features
                        else: # 'pad'
                            mlvl_image_features = [mlvl_image_feature[:, 1:] for mlvl_image_feature in mlvl_image_features]  # list[tensor], 3 x [bs, img_len, 1024]
                        all_image_features = []                      
                        for image_features_per_level in mlvl_image_features:
                            # [bs, img_len, 1024]
                            all_image_features_per_level = [image_features_per_level[i][None].repeat_interleave(num_regions[i], dim=0) for i in range(len(images))]
                            all_image_features_per_level = torch.cat(all_image_features_per_level)
                            all_image_features.append(all_image_features_per_level)  # 3 x [n_all_regions, img_len, 1024]
                    #########################################################
=======
                    # repeat image and image_features, [bs, 3, h, w], [bs, 1024, c]
                    if type(images) == list:  # 'anyres', last split is the global image 
                        all_images = [images[i][-1][None].repeat_interleave(num_regions[i], dim=0) for i in range(len(images))]
                    else:  # 'pad'
                        all_images = [images[i][None].repeat_interleave(num_regions[i], dim=0) for i in range(len(images))]  # list[tensor], bs x [n_region, 3, h, w]
                    all_images = torch.cat(all_images, dim=0)    
                    # multi-scale of last 3 levels image features for region encoder
                    mlvl_image_features = image_forward_outs.hidden_states[-3:] 
                    if type(images) == list:  # 'anyres', last split is global image
                        new_mlvl_image_features = []
                        for image_features_per_level in mlvl_image_features:  
                            image_features_per_level = torch.split(image_features_per_level, split_sizes, dim=0)  
                            image_features_per_level = [x[-1, 1:] for x in image_features_per_level]  
                            image_features_per_level = torch.stack(image_features_per_level, dim=0) 
                            new_mlvl_image_features.append(image_features_per_level)
                        mlvl_image_features = new_mlvl_image_features
                    else: # 'pad'
                        mlvl_image_features = [mlvl_image_feature[:, 1:] for mlvl_image_feature in mlvl_image_features]  
                    all_image_features = []                      
                    for image_features_per_level in mlvl_image_features:
                        all_image_features_per_level = [image_features_per_level[i][None].repeat_interleave(num_regions[i], dim=0) for i in range(len(images))]
                        all_image_features_per_level = torch.cat(all_image_features_per_level)
                        all_image_features.append(all_image_features_per_level)  # 3 x [n_all_regions, img_len, 1024]
>>>>>>> 028f8b3d
                    # all_images:  [n_all_regions, 3, h, w]
                    # all_regions: [n_all_regions, 1, h, w]
                    # all_image_features: 3 x [n_all_regions, img_len, 1024]
                    all_region_features = self.region_encoder(all_images, all_regions, all_image_features) 
                    all_region_features = all_region_features.to(inputs_embeds.dtype)

                    # replace <region> token
                    inputs_embeds = inputs_embeds.reshape(B*L, C)
                    region_mask = input_ids == self.reg_token_id    
                    region_mask = region_mask.reshape(-1)          
                    temp_embeds = torch.zeros_like(inputs_embeds) 
                    temp_embeds[region_mask] = all_region_features     
                    region_mask = region_mask.to(inputs_embeds.dtype).unsqueeze(-1) 
                    inputs_embeds = inputs_embeds * (1 - region_mask) + temp_embeds * region_mask
                    inputs_embeds = inputs_embeds.reshape(B, L, C)
                else:  # regions is None
                    if type(images) == list:  # 'anyres'
                        H, W = images[0][0].shape[-2:]
                        dummy_all_images = torch.zeros((1, 3, H, W), dtype=inputs_embeds.dtype, device=inputs_embeds.device) # [1, 3, h, w]
                        dummy_all_regions = torch.ones((1, 1, H, W), dtype=inputs_embeds.dtype, device=inputs_embeds.device) # [1, 1, h, w]
                        dummy_all_image_features = torch.zeros_like(image_forward_outs.hidden_states[-1][:1, 1:])  # [1, img_len, 1024]
                        dummy_all_image_features = [dummy_all_image_features] * 3  # multi-scale image features, 3 x [1, img_len, 1024]
                    else:  # 'pad'
                        B, _, H, W = images.shape
                        dummy_all_images = torch.zeros_like(images)  # [b, 3, h, w]
                        dummy_all_regions = torch.ones((B, 1, H, W), dtype=images.dtype, device=images.device)    # [b, 1, h, w]
                        dummy_all_image_features = torch.zeros_like(image_forward_outs.hidden_states[-1][:, 1:])  # [b, img_len, 1024]
                        dummy_all_image_features = [dummy_all_image_features] * 3 # multi-scale image features, 3 x [b, img_len, 1024]
                    # dummy forward for region encoder
                    dummy_all_region_features = self.region_encoder(dummy_all_images, dummy_all_regions, dummy_all_image_features)
                    dummy_all_region_features = dummy_all_region_features.to(inputs_embeds.dtype)
                    inputs_embeds = inputs_embeds + (dummy_all_region_features * 0.).sum()


        output_attentions = output_attentions if output_attentions is not None else self.config.llm_config.output_attentions
        output_hidden_states = (
            output_hidden_states if output_hidden_states is not None else self.config.llm_config.output_hidden_states)
        return_dict = return_dict if return_dict is not None else self.config.llm_config.use_return_dict

        # decoder outputs consists of (dec_features, layer_state, dec_hidden, dec_attn)
        outputs = self.llm(
                attention_mask=attention_mask,
                past_key_values=past_key_values,
                inputs_embeds=inputs_embeds,
                use_cache=use_cache,
                output_attentions=output_attentions,
                output_hidden_states=True,
                return_dict=True,
        )
        hidden_states = outputs.hidden_states[-1]    # [bs, seq_len, 4096]
        if self.config.llm_config.architectures[0] == 'InternLM2ForCausalLM':
            logits = self.llm.output(hidden_states)
        else:
            logits = self.llm.lm_head(hidden_states)     
        logits = logits.float()  # [bs, seq_len, vocab_size], augmented
            
        loss = None
        if labels is not None:
            # ignore the emb_tokens for labels
            emb_select = (labels >= self.emb_token_id) & (labels <= self.emb_token_id + self.num_embs - 1)  # [B, L]
            labels[emb_select] = IGNORE_INDEX

            # Shift so that tokens < n predict n
            shift_logits = logits[..., :-1, :].contiguous()
            shift_labels = labels[..., 1:].contiguous()
            # Flatten the tokens
            loss_fct = CrossEntropyLoss()
            shift_logits = shift_logits.view(-1, self.llm.config.vocab_size)
            shift_labels = shift_labels.view(-1)
            # Enable model/pipeline parallelism
            shift_labels = shift_labels.to(shift_logits.device)
            loss = loss_fct(shift_logits, shift_labels)
            if ignore_flag:
                loss = loss * 0.0
            

        # ---------------------- atom tools ------------------------------
        if img_metas is not None:
            task = img_metas[0]['task']  # each gpu has samples from one dataset
        else: 
            task = None
            

        # det/grd/seg
        # gdino
        if self.use_gdino:
            if task in ['det', 'det_cap', 'grd', 'seg', 'count_text', 'count_visual', 'interactive', 'ic_mask'] and images_aug is not None:
                images_aug = nested_tensor_from_tensor_list(images_aug, size_divisibility=32)
                pixel_values, pixel_mask = images_aug.tensors, ~images_aug.mask  # [bs, 3, h, w], [bs, h, w]
                pixel_mask = pixel_values[:, 0, :, :] != 0  # valid is 1
                # select the corresponding [EMB] hidden states as text_query
                batch_size, seq_len, hidden_size = inputs_embeds.shape
                emb_select = (input_ids >= self.emb_token_id) & (input_ids <= self.emb_token_id + self.num_embs - 1)  # [bs, seq_len]
                # if have [EMB] tokens
                if emb_select.sum() != 0:
                    num_patches = emb_select.sum(-1) // self.num_embs 
                    max_num_patches = num_patches.max()
                    text_query = torch.zeros((batch_size, max_num_patches, self.num_embs, hidden_size), dtype=hidden_states.dtype, device=hidden_states.device)
                    text_query_masks = torch.zeros(batch_size, max_num_patches, dtype=torch.bool, device=hidden_states.device)     
                    for batch_idx in range(batch_size):
                        if num_patches[batch_idx] != 0:
                            text_query_i = hidden_states[batch_idx, emb_select[batch_idx], :].reshape(-1, self.num_embs, hidden_size) 
                            text_query[batch_idx, :num_patches[batch_idx]] = text_query_i
                            text_query_masks[batch_idx, :num_patches[batch_idx]] = 1
                    gdino_outputs = self.gdino(pixel_values, pixel_mask=pixel_mask, text_query=text_query, text_query_masks=text_query_masks, img_metas=img_metas, labels=targets)
                    if targets is not None:
                        loss_gdino = gdino_outputs.loss
                        loss += loss_gdino
            else:  # for generate
                loss_gdino, gdino_outputs = None, None
        else:
            loss_gdino, gdino_outputs = None, None

        # pose
        # unipose
        if self.use_unipose:
            if task in ['pose'] and images_aug is not None:
                images_aug = nested_tensor_from_tensor_list(images_aug, size_divisibility=32)
                # select the corresponding [EMB] hidden states as text_query
                batch_size, seq_len, hidden_size = inputs_embeds.shape
                emb_select = (input_ids >= self.emb_token_id) & (input_ids <= self.emb_token_id + self.num_embs - 1)  # [bs, seq_len]
                # if have [EMB] tokens
                if emb_select.sum() != 0:
                    num_patches = emb_select.sum(-1) // self.num_embs 
                    # this is for obj class patches
                    max_num_obj_patches = 100
                    # this is for pose class patches
                    max_num_kpt_patches = 100

                    # [bs, max_num_obj/kpt_patches, num_embs, c], [bs, max_num_obj/kpt_patches]
                    obj_querys = torch.zeros((batch_size, max_num_obj_patches, self.num_embs, hidden_size), dtype=hidden_states.dtype, device=hidden_states.device)
                    obj_query_masks = torch.zeros((batch_size, max_num_obj_patches), dtype=torch.bool, device=hidden_states.device)
                    kpt_querys = torch.zeros((batch_size, max_num_kpt_patches, self.num_embs, hidden_size), dtype=hidden_states.dtype, device=hidden_states.device)
                    kpt_query_masks = torch.zeros((batch_size, max_num_kpt_patches), dtype=torch.bool, device=hidden_states.device)
                    for batch_idx in range(batch_size):
                        num_objcls = len(img_metas[batch_idx]['id2index'])
                        num_kpts = num_patches[batch_idx] - num_objcls
                        if num_objcls != 0 and num_kpts != 0:
                            text_query_i = hidden_states[batch_idx, emb_select[batch_idx], :].reshape(-1, self.num_embs, hidden_size)
                            obj_querys[batch_idx, :num_objcls] = text_query_i[:num_objcls, ...] 
                            obj_query_masks[batch_idx, :num_objcls] = 1                
                            kpt_querys[batch_idx, :num_kpts] = text_query_i[num_objcls:, ...]  
                            kpt_query_masks[batch_idx, :num_kpts] = 1               

                    text_query = dict(
                        obj_querys=obj_querys,
                        obj_query_masks=obj_query_masks,
                        kpt_querys=kpt_querys,
                        kpt_query_masks=kpt_query_masks
                    )
                    unipose_outputs = self.unipose(images_aug, targets, text_query=text_query, img_metas=img_metas)
                    if targets is not None:
                        loss_unipose = unipose_outputs.loss
                        loss += loss_unipose
            else:  # for geneate
                loss_unipose, unipose_outputs = None, None
        else:
            loss_unipose, unipose_outputs = None, None

        # gen
        # sd
        if self.use_sd:
            if task in ['t2i'] and output_images is not None:
                sd_outputs = self.sd(input_ids, hidden_states, output_images=output_images, captions=captions)
                if self.training:
                    loss_sd = sd_outputs.loss 
                    loss += loss_sd
            else:  # for generate
                loss_sd, sd_outputs = None, None
        else:
            loss_sd, sd_outputs = None, None

        # edit
        # ip2p
        if self.use_ip2p:
            if task in ['edit'] and output_images is not None:
                ip2p_outputs = self.ip2p(input_ids, hidden_states, input_images=input_images, output_images=output_images, captions=captions)
                if self.training:
                    loss_ip2p = ip2p_outputs.loss 
                    loss += loss_ip2p
            else:  # for generate
                loss_ip2p, ip2p_outputs = None, None
        else:
            loss_ip2p, ip2p_outputs = None, None

        # for inference
        if not self.training:
            loss_gdino, loss_unipose, loss_sd, loss_ip2p = None, None, None, None

        if not return_dict:
            output = (logits,) + outputs[1:]
            return (loss,) + output if loss is not None else output

        return VisionLLMv2ModelOutput(
            # CausalLMOutputWithPast
            loss=loss,
            logits=logits,
            past_key_values=outputs.past_key_values,
            hidden_states=outputs.hidden_states,
            attentions=outputs.attentions,
            # atom tools
            loss_gdino=loss_gdino.detach() if loss_gdino is not None else None,
            gdino_outputs=gdino_outputs,
            loss_unipose=loss_unipose.detach() if loss_unipose is not None else None,
            unipose_outputs=unipose_outputs,
            loss_sd=loss_sd.detach() if loss_sd is not None else None,
            sd_outputs=sd_outputs,
            loss_ip2p=loss_ip2p.detach() if loss_ip2p is not None else None,
            ip2p_outputs=ip2p_outputs,
        )


AutoConfig.register("visionllmv2", VisionLLMv2Config)
AutoModel.register(VisionLLMv2Config, VisionLLMv2Model)<|MERGE_RESOLUTION|>--- conflicted
+++ resolved
@@ -618,7 +618,7 @@
                     if num_beams > 1:
                         num_regions = num_regions * num_beams
                         all_regions = all_regions.repeat(num_beams, 1, 1, 1)
-<<<<<<< HEAD
+                        
                     #########################################################
                     # all_images
                     # repeat image and image_features, [bs, 3, h, w], [bs, 1024, c]
@@ -680,31 +680,7 @@
                             all_image_features_per_level = torch.cat(all_image_features_per_level)
                             all_image_features.append(all_image_features_per_level)  # 3 x [n_all_regions, img_len, 1024]
                     #########################################################
-=======
-                    # repeat image and image_features, [bs, 3, h, w], [bs, 1024, c]
-                    if type(images) == list:  # 'anyres', last split is the global image 
-                        all_images = [images[i][-1][None].repeat_interleave(num_regions[i], dim=0) for i in range(len(images))]
-                    else:  # 'pad'
-                        all_images = [images[i][None].repeat_interleave(num_regions[i], dim=0) for i in range(len(images))]  # list[tensor], bs x [n_region, 3, h, w]
-                    all_images = torch.cat(all_images, dim=0)    
-                    # multi-scale of last 3 levels image features for region encoder
-                    mlvl_image_features = image_forward_outs.hidden_states[-3:] 
-                    if type(images) == list:  # 'anyres', last split is global image
-                        new_mlvl_image_features = []
-                        for image_features_per_level in mlvl_image_features:  
-                            image_features_per_level = torch.split(image_features_per_level, split_sizes, dim=0)  
-                            image_features_per_level = [x[-1, 1:] for x in image_features_per_level]  
-                            image_features_per_level = torch.stack(image_features_per_level, dim=0) 
-                            new_mlvl_image_features.append(image_features_per_level)
-                        mlvl_image_features = new_mlvl_image_features
-                    else: # 'pad'
-                        mlvl_image_features = [mlvl_image_feature[:, 1:] for mlvl_image_feature in mlvl_image_features]  
-                    all_image_features = []                      
-                    for image_features_per_level in mlvl_image_features:
-                        all_image_features_per_level = [image_features_per_level[i][None].repeat_interleave(num_regions[i], dim=0) for i in range(len(images))]
-                        all_image_features_per_level = torch.cat(all_image_features_per_level)
-                        all_image_features.append(all_image_features_per_level)  # 3 x [n_all_regions, img_len, 1024]
->>>>>>> 028f8b3d
+                    
                     # all_images:  [n_all_regions, 3, h, w]
                     # all_regions: [n_all_regions, 1, h, w]
                     # all_image_features: 3 x [n_all_regions, img_len, 1024]
